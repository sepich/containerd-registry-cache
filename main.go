package main

import (
	"fmt"
	"log/slog"
	"net/http"
	"os"
	"regexp"
	"strconv"
	"strings"

	"github.com/prometheus/common/version"
	"github.com/sepich/containerd-registry-cache/pkg/cache"
	"github.com/sepich/containerd-registry-cache/pkg/mux"
	"github.com/sepich/containerd-registry-cache/pkg/service"
	"github.com/spf13/pflag"
	"gopkg.in/yaml.v3"
)

type JsonableRequest struct {
	Method     string
	Proto      string
	Header     http.Header
	Host       string
	RemoteAddr string
	RequestURI string
}

func main() {
	var cacheDir = pflag.StringP("cache-dir", "d", "/tmp/data", "Cache directory")
	var credsFile = pflag.StringP("creds-file", "f", "", "Default credentials file to use for registries")
	var port = pflag.IntP("port", "p", 3000, "Port to listen on")
	var ignoreTags = pflag.StringP("ignore", "i", "latest", "RegEx of tags to ignore caching")
	var cacheManifests = pflag.BoolP("cache-manifests", "m", true, "Cache manifests")
<<<<<<< HEAD
	var privReg = pflag.StringArrayP("private-registry", "", []string{}, "Private registry to skip Manfest caching for, can be specified multiple times")
=======
	//var privateRegistries = pflag.StringArrayP("private-registry", "p", []string{}, "Private registries to skip caching of Manifests (can be specified multiple times)")
	var logLevel = pflag.StringP("log-level", "l", "info", "Log level to use (debug, info)")
>>>>>>> aa7ce23a
	var ver = pflag.BoolP("version", "v", false, "Show version and exit")
	pflag.Parse()
	if *ver {
		fmt.Println(version.Print("containerd-registry-cache"))
		os.Exit(0)
	}

	logger := getLogger(*logLevel)
	host, _ := os.Hostname()
	logger.Info("Starting containerd-registry-cache", "version", version.Version, "hostname", host, "port", *port, "cacheDir", *cacheDir)
	logger.Debug("Debug logging active, headers will be logged and may include credentials")

	err := os.MkdirAll(*cacheDir, os.ModePerm)
	if err != nil {
		logger.Error("Could not create cache directory", "error", err)
		os.Exit(1)
	}
	cache := cache.FileCache{
		CacheDirectory: *cacheDir,
	}

	defaultCreds := map[string]service.RegistryCreds{}
	if *credsFile != "" {
		defaultCredsFile, err := os.ReadFile(*credsFile)
		if err != nil {
			logger.Error("Could not read default credentials file",
				"error", err)
			os.Exit(1)
		}

		err = yaml.Unmarshal(defaultCredsFile, &defaultCreds)
		if err != nil {
			logger.Error("Could not parse default credentials file",
				"error", err)
			os.Exit(1)
		}
		for k, v := range defaultCreds {
			if v.Username == "" || v.Password == "" {
				logger.Error("Default credentials file contains invalid credentials",
					"registry", k)
				os.Exit(1)
			}
		}
		logger.Info("Loaded default credentials",
			"registries", len(defaultCreds))
	}
	privateRegistries := make(map[string]bool)
	for _, reg := range *privReg {
		privateRegistries[reg] = true
	}
	logger.Info("Private registry configured", zap.Int("registries", len(*privReg)))

	router := mux.NewRouter(&service.CacheService{
		Cache:             &cache,
		IgnoredTags:       regexp.MustCompile(*ignoreTags),
		DefaultCreds:      defaultCreds,
		CacheManifests:    *cacheManifests,
		PrivateRegistries: privateRegistries,
	})
	handler := func(w http.ResponseWriter, r *http.Request) {
		logRequest(logger, r)
		router.ServeHTTP(w, r)
	}
	err = http.ListenAndServe(":"+strconv.Itoa(*port), http.HandlerFunc(handler))
	if err != nil {
		logger.Error("could not listen",
			"error", err)
		os.Exit(1)
	}
}

func logRequest(logger *slog.Logger, r *http.Request) {
	if r.RequestURI == "/metrics" {
		return
	}
	logger.Debug("client request", "method", r.Method, "header", r.Header, "host", r.Host, "addr", r.RemoteAddr, "uri", r.RequestURI)
}

func getLogger(logLevel string) *slog.Logger {
	var l = slog.LevelInfo
	if logLevel == "debug" {
		l = slog.LevelDebug
	}
	return slog.New(slog.NewTextHandler(os.Stdout, &slog.HandlerOptions{
		Level:     l,
		AddSource: true,
		ReplaceAttr: func(groups []string, a slog.Attr) slog.Attr {
			if a.Key == slog.TimeKey && len(groups) == 0 {
				return slog.Attr{}
			}
			if a.Key == slog.SourceKey {
				s := a.Value.String()
				i := strings.LastIndex(s, "/")
				j := strings.LastIndex(s, " ")
				a.Value = slog.StringValue(s[i+1:j] + ":" + s[j+1:len(s)-1])
			}
			if a.Key == slog.LevelKey {
				a.Value = slog.StringValue(strings.ToLower(a.Value.String()))
			}
			return a
		},
	}))
}<|MERGE_RESOLUTION|>--- conflicted
+++ resolved
@@ -9,6 +9,7 @@
 	"strconv"
 	"strings"
 
+	"github.com/google/uuid"
 	"github.com/prometheus/common/version"
 	"github.com/sepich/containerd-registry-cache/pkg/cache"
 	"github.com/sepich/containerd-registry-cache/pkg/mux"
@@ -17,27 +18,14 @@
 	"gopkg.in/yaml.v3"
 )
 
-type JsonableRequest struct {
-	Method     string
-	Proto      string
-	Header     http.Header
-	Host       string
-	RemoteAddr string
-	RequestURI string
-}
-
 func main() {
 	var cacheDir = pflag.StringP("cache-dir", "d", "/tmp/data", "Cache directory")
 	var credsFile = pflag.StringP("creds-file", "f", "", "Default credentials file to use for registries")
 	var port = pflag.IntP("port", "p", 3000, "Port to listen on")
-	var ignoreTags = pflag.StringP("ignore", "i", "latest", "RegEx of tags to ignore caching")
+	var skipTags = pflag.StringP("skip-tags", "t", "latest", "RegEx of image tags to skip caching")
 	var cacheManifests = pflag.BoolP("cache-manifests", "m", true, "Cache manifests")
-<<<<<<< HEAD
-	var privReg = pflag.StringArrayP("private-registry", "", []string{}, "Private registry to skip Manfest caching for, can be specified multiple times")
-=======
-	//var privateRegistries = pflag.StringArrayP("private-registry", "p", []string{}, "Private registries to skip caching of Manifests (can be specified multiple times)")
+	var privReg = pflag.StringArrayP("private-registry", "", []string{}, "Private registry to skip Manifest caching for, can be specified multiple times")
 	var logLevel = pflag.StringP("log-level", "l", "info", "Log level to use (debug, info)")
->>>>>>> aa7ce23a
 	var ver = pflag.BoolP("version", "v", false, "Show version and exit")
 	pflag.Parse()
 	if *ver {
@@ -55,56 +43,29 @@
 		logger.Error("Could not create cache directory", "error", err)
 		os.Exit(1)
 	}
-	cache := cache.FileCache{
-		CacheDirectory: *cacheDir,
-	}
 
-	defaultCreds := map[string]service.RegistryCreds{}
-	if *credsFile != "" {
-		defaultCredsFile, err := os.ReadFile(*credsFile)
-		if err != nil {
-			logger.Error("Could not read default credentials file",
-				"error", err)
-			os.Exit(1)
-		}
-
-		err = yaml.Unmarshal(defaultCredsFile, &defaultCreds)
-		if err != nil {
-			logger.Error("Could not parse default credentials file",
-				"error", err)
-			os.Exit(1)
-		}
-		for k, v := range defaultCreds {
-			if v.Username == "" || v.Password == "" {
-				logger.Error("Default credentials file contains invalid credentials",
-					"registry", k)
-				os.Exit(1)
-			}
-		}
-		logger.Info("Loaded default credentials",
-			"registries", len(defaultCreds))
-	}
 	privateRegistries := make(map[string]bool)
 	for _, reg := range *privReg {
 		privateRegistries[reg] = true
 	}
-	logger.Info("Private registry configured", zap.Int("registries", len(*privReg)))
+	if len(privateRegistries) == 0 {
+		logger.Info("Private registry configured", "registries", len(*privReg))
+	}
 
 	router := mux.NewRouter(&service.CacheService{
-		Cache:             &cache,
-		IgnoredTags:       regexp.MustCompile(*ignoreTags),
-		DefaultCreds:      defaultCreds,
+		Cache:             &cache.FileCache{CacheDirectory: *cacheDir},
+		SkipTags:          regexp.MustCompile(*skipTags),
+		DefaultCreds:      readCreds(*credsFile, logger),
 		CacheManifests:    *cacheManifests,
 		PrivateRegistries: privateRegistries,
-	})
+	}, logger)
 	handler := func(w http.ResponseWriter, r *http.Request) {
 		logRequest(logger, r)
 		router.ServeHTTP(w, r)
 	}
 	err = http.ListenAndServe(":"+strconv.Itoa(*port), http.HandlerFunc(handler))
 	if err != nil {
-		logger.Error("could not listen",
-			"error", err)
+		logger.Error("Could not start http server", "error", err)
 		os.Exit(1)
 	}
 }
@@ -113,7 +74,16 @@
 	if r.RequestURI == "/metrics" {
 		return
 	}
-	logger.Debug("client request", "method", r.Method, "header", r.Header, "host", r.Host, "addr", r.RemoteAddr, "uri", r.RequestURI)
+	id := r.Header.Get("X-Request-ID")
+	if id == "" {
+		id = strings.ReplaceAll(uuid.NewString(), "-", "")
+		r.Header.Set("X-Request-ID", id)
+	}
+	ip := r.RemoteAddr
+	if i := strings.LastIndex(r.RemoteAddr, ":"); i != -1 {
+		ip = r.RemoteAddr[:i]
+	}
+	logger.Debug("Client request", "method", r.Method, "host", r.Host, "uri", r.RequestURI, "headers", r.Header, "addr", ip, "request_id", id)
 }
 
 func getLogger(logLevel string) *slog.Logger {
@@ -140,4 +110,29 @@
 			return a
 		},
 	}))
+}
+
+func readCreds(credsFile string, logger *slog.Logger) map[string]service.RegistryCreds {
+	res := map[string]service.RegistryCreds{}
+	if credsFile != "" {
+		defaultCredsFile, err := os.ReadFile(credsFile)
+		if err != nil {
+			logger.Error("Could not read default credentials file", "error", err)
+			os.Exit(1)
+		}
+
+		err = yaml.Unmarshal(defaultCredsFile, &res)
+		if err != nil {
+			logger.Error("Could not parse default credentials file", "error", err)
+			os.Exit(1)
+		}
+		for k, v := range res {
+			if v.Username == "" || v.Password == "" {
+				logger.Error("Default credentials file contains invalid credentials", "registry", k)
+				os.Exit(1)
+			}
+		}
+		logger.Info("Loaded default credentials", "registries", len(res))
+	}
+	return res
 }